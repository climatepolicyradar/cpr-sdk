_MAJOR = "1"
<<<<<<< HEAD
_MINOR = "16"
_PATCH = "4"
=======
_MINOR = "17"
_PATCH = "1"
>>>>>>> b43724b3
_SUFFIX = ""

VERSION_SHORT = "{0}.{1}".format(_MAJOR, _MINOR)
VERSION = "{0}.{1}.{2}{3}".format(_MAJOR, _MINOR, _PATCH, _SUFFIX)<|MERGE_RESOLUTION|>--- conflicted
+++ resolved
@@ -1,11 +1,6 @@
 _MAJOR = "1"
-<<<<<<< HEAD
-_MINOR = "16"
-_PATCH = "4"
-=======
 _MINOR = "17"
 _PATCH = "1"
->>>>>>> b43724b3
 _SUFFIX = ""
 
 VERSION_SHORT = "{0}.{1}".format(_MAJOR, _MINOR)
