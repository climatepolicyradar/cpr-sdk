_MAJOR = "1"
_MINOR = "16"
<<<<<<< HEAD
_PATCH = "2"
=======
_PATCH = "3"
>>>>>>> 66690603
_SUFFIX = ""

VERSION_SHORT = "{0}.{1}".format(_MAJOR, _MINOR)
VERSION = "{0}.{1}.{2}{3}".format(_MAJOR, _MINOR, _PATCH, _SUFFIX)<|MERGE_RESOLUTION|>--- conflicted
+++ resolved
@@ -1,10 +1,7 @@
 _MAJOR = "1"
 _MINOR = "16"
-<<<<<<< HEAD
-_PATCH = "2"
-=======
+_PATCH = "4"
 _PATCH = "3"
->>>>>>> 66690603
 _SUFFIX = ""
 
 VERSION_SHORT = "{0}.{1}".format(_MAJOR, _MINOR)
