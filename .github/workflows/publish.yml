--- conflicted
+++ resolved
@@ -34,7 +34,7 @@
 
   test:
     runs-on: ubuntu-latest
-    needs: [precommit-checks, fixme-checks, package-version-checks, package-pyproject-version-checks]
+    needs: [precommit-checks, fixme-checks, package-version-checks]
     steps: 
     - name: Check out repository code
       uses: actions/checkout@v4
@@ -46,10 +46,6 @@
     runs-on: ubuntu-latest
     needs: [test]
     timeout-minutes: 10
-<<<<<<< HEAD
-=======
-    needs: [precommit-checks, fixme-checks, package-version-checks, test]
->>>>>>> f8235a15
     steps:
       - name: Check out repository code
         uses: actions/checkout@v4
