--- conflicted
+++ resolved
@@ -62,8 +62,6 @@
             struct-field name {
                 indexing: attribute
             }
-<<<<<<< HEAD
-=======
             struct-field id {
                 indexing: attribute
             }
@@ -73,7 +71,6 @@
             struct-field timestamp {
                 indexing: attribute
             }
->>>>>>> 4d1a0a75
         }
     }
 
