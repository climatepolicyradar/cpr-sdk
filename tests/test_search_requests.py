import re
from unittest.mock import patch

import pytest
from pydantic import ValidationError

from cpr_sdk.models.search import Filters, SearchParameters, sort_fields, sort_orders
from cpr_sdk.vespa import build_vespa_request_body


@patch(
    "cpr_sdk.vespa.SENSITIVE_QUERY_TERMS",
    {re.compile(r"\b" + re.escape("sensitive") + r"\b")},
)
@pytest.mark.parametrize(
    "query_type, params",
    [
        ("hybrid", SearchParameters(query_string="test")),
        ("exact", SearchParameters(query_string="test", exact_match=True)),
        ("hybrid_no_closeness", SearchParameters(query_string="sensitive")),
    ],
)
def test_build_vespa_request_body(query_type, params):
    body = build_vespa_request_body(parameters=params)
    assert (
        body["ranking.profile"] == query_type
        if query_type != "exact"
        else "exact_not_stemmed"
    )
    for key, value in body.items():
<<<<<<< HEAD
        if not isinstance(value, bool):
            assert (
                len(value) > 0
            ), f"Query type: {query_type} has an empty value for {key}: {value}"
=======
        assert (
            not isinstance(value, str) or len(value) > 0
        ), f"Query type: {query_type} has an empty value for {key}: {value}"
>>>>>>> 5795a2b4


def test_build_vespa_request_body__all():
    params = SearchParameters(query_string="", all_results=True)
    body = build_vespa_request_body(parameters=params)

    assert not body.get("ranking.profile")


def test_whether_an_empty_query_string_does_all_result_search():
    params = SearchParameters(query_string="")
    assert params.all_results

    # This rule does not apply to `all_result` requests:
    try:
        SearchParameters(query_string="", all_results=True)
    except Exception as e:
        pytest.fail(f"{e.__class__.__name__}: {e}")


def test_wether_documents_only_without_all_results_raises_error():
    q = "Search"
    with pytest.raises(ValidationError) as excinfo:
        SearchParameters(query_string=q, documents_only=True)
    assert "`documents_only` requires `all_results`" in str(excinfo.value)

    # They should be fine otherwise:
    try:
        SearchParameters(query_string=q, all_results=True, documents_only=True)
    except Exception as e:
        pytest.fail(f"{e.__class__.__name__}: {e}")


def test_wether_combining_all_results_and_exact_match_raises_error():
    q = "Search"
    with pytest.raises(ValidationError) as excinfo:
        SearchParameters(query_string=q, exact_match=True, all_results=True)
    assert "`exact_match` and `all_results`" in str(excinfo.value)

    # They should be fine independently:
    try:
        SearchParameters(query_string=q, all_results=True)
        SearchParameters(query_string=q, exact_match=True)
    except Exception as e:
        pytest.fail(f"{e.__class__.__name__}: {e}")


def test_max_hit_aliases_work():
    max_hits_params = SearchParameters(max_hits_per_family=1)
    max_passages_params = SearchParameters(max_passages_per_doc=1)
    assert max_hits_params == max_passages_params


def test_sort_by_aliases_work():
    by_params = SearchParameters(sort_by="name")
    field_params = SearchParameters(sort_field="name")
    assert by_params == field_params


@pytest.mark.parametrize("year_range", [(2000, 2020), (2000, None), (None, 2020)])
def test_whether_valid_year_ranges_are_accepted(year_range):
    params = SearchParameters(query_string="test", year_range=year_range)
    assert isinstance(params, SearchParameters)


def test_whether_an_invalid_year_range_ranges_raises_a_validation_error():
    with pytest.raises(ValidationError) as excinfo:
        SearchParameters(query_string="test", year_range=(2023, 2000))
    assert (
        "The first supplied year must be less than or equal to the second supplied year"
        in str(excinfo.value)
    )


def test_whether_valid_family_ids_are_accepted():
    params = SearchParameters(
        query_string="test",
        family_ids=("CCLW.family.i00000003.n0000", "CCLW.family.10014.0"),
    )
    assert isinstance(params, SearchParameters)


@pytest.mark.parametrize(
    "bad_id",
    [
        "invalid_fam_id",
        "Not.Quite.It",
        "CCLW.family.i00000003.!!!!!!",
        "UNFCCC.family.i00000003",
        "UNFCCC.family.i00000003.n000.11",
    ],
)
def test_whether_an_invalid_family_id_raises_a_validation_error(bad_id):
    with pytest.raises(ValidationError) as excinfo:
        SearchParameters(
            query_string="test",
            family_ids=("CCLW.family.i00000003.n0000", bad_id),
        )
    assert f"id seems invalid: {bad_id}" in str(
        excinfo.value
    ), f"expected failure on {bad_id}"


def test_whether_valid_document_ids_are_accepted():
    params = SearchParameters(
        query_string="test",
        document_ids=("CCLW.document.i00000004.n0000", "CCLW.executive.10014.4470"),
    )
    assert isinstance(params, SearchParameters)


@pytest.mark.parametrize(
    "bad_id",
    [
        "invalid_fam_id",
        "Not.Quite.It",
        "CCLW.doc.i00000003.!!!!!!",
        "UNFCCC.doc.i00000003",
    ],
)
def test_whether_an_invalid_document_id_raises_a_validation_error(bad_id):
    with pytest.raises(ValidationError) as excinfo:
        SearchParameters(
            query_string="test",
            document_ids=(bad_id, "CCLW.document.i00000004.n0000"),
        )
    assert f"id seems invalid: {bad_id}" in str(
        excinfo.value
    ), f"expected failure on {bad_id}"


@pytest.mark.parametrize("field", sort_fields.keys())
def test_whether_valid_sort_fields_are_accepted(field):
    params = SearchParameters(query_string="test", sort_by=field)
    assert isinstance(params, SearchParameters)


def test_whether_an_invalid_sort_field_raises_a_validation_error():
    with pytest.raises(ValidationError) as excinfo:
        SearchParameters(query_string="test", sort_by="invalid_field")
    assert "sort_by must be one of" in str(excinfo.value)


@pytest.mark.parametrize("order", sort_orders.keys())
def test_whether_valid_sort_orders_are_accepted(order):
    params = SearchParameters(query_string="test", sort_order=order)
    assert isinstance(params, SearchParameters)


def test_whether_an_invalid_sort_order_raises_a_validation_error():
    with pytest.raises(ValidationError) as excinfo:
        SearchParameters(query_string="test", sort_order="invalid_order")
    assert "sort_order must be one of" in str(excinfo.value)


@pytest.mark.parametrize("sort_by", sort_fields.keys())
@pytest.mark.parametrize("sort_order", sort_orders.keys())
def test_computed_vespa_sort_fields(sort_by, sort_order):
    params = SearchParameters(
        query_string="test", sort_by=sort_by, sort_order=sort_order
    )
    assert params.vespa_sort_by and params.vespa_sort_order


@pytest.mark.parametrize(
    "field",
    [
        "family_geographies",
        "family_geography",
        "family_category",
        "document_languages",
        "family_source",
    ],
)
def test_whether_valid_filter_fields_are_accepted(field):
    filters = Filters(**{field: ["value"]})
    params = SearchParameters(query_string="test", filters=filters)
    assert isinstance(params, SearchParameters)


def test_whether_an_invalid_filter_fields_raises_a_valueerror():
    with pytest.raises(ValidationError) as excinfo:
        SearchParameters(
            query_string="test",
            filters=Filters(**{"invalid_field": ["value"]}),
        )
    assert "Extra inputs are not permitted" in str(excinfo.value)


@pytest.mark.parametrize(
    "input_filters,expected",
    (
        (['remove "double quotes"'], ["remove double quotes"]),
        (["keep 'single quotes'"], ["keep 'single quotes'"]),
        (["tab\t\tinput"], ["tab input"]),
        (["new \n \n \n lines"], ["new lines"]),
        (["back \\\\\\ slashes"], ["back slashes"]),
        (
            [' " or true or \t \n family_name contains " '],
            ["or true or family_name contains"],
        ),
    ),
)
def test_whether_an_invalid_filter_fields_value_fixes_it_silently(
    input_filters, expected
):
    params = SearchParameters(
        query_string="test",
        filters=Filters(**{"family_source": input_filters}),
    )
    assert params.filters.family_source == expected


@pytest.mark.parametrize(
    "tokens, error",
    (
        (["", None], ValidationError),
        ([123], ValidationError),
        (["123"], ValidationError),
        (["!@$"], ValidationError),
        (["lower"], ValidationError),
        (["", "lower"], ValidationError),
    ),
)
def test_continuation_tokens__bad(tokens, error):
    with pytest.raises(error):
        SearchParameters(query_string="test", continuation_tokens=tokens)


@pytest.mark.parametrize(
    "tokens",
    (
        None,
        ["ABCCCABCABCABC"],
        ["", "ABCCC"],
        ["", "ABCCC", "ABBBDDDC"],
        ["ABCC", "ABCCCCCC"],
        ["ABCC", "ABCCCCCC", "ABBBBBDDC"],
    ),
)
def test_continuation_tokens__good(tokens):
    try:
        SearchParameters(query_string="test", continuation_tokens=tokens)
    except Exception as e:
        pytest.fail(f"{e.__class__.__name__}: {e}")<|MERGE_RESOLUTION|>--- conflicted
+++ resolved
@@ -28,16 +28,9 @@
         else "exact_not_stemmed"
     )
     for key, value in body.items():
-<<<<<<< HEAD
-        if not isinstance(value, bool):
-            assert (
-                len(value) > 0
-            ), f"Query type: {query_type} has an empty value for {key}: {value}"
-=======
         assert (
             not isinstance(value, str) or len(value) > 0
         ), f"Query type: {query_type} has an empty value for {key}: {value}"
->>>>>>> 5795a2b4
 
 
 def test_build_vespa_request_body__all():
